import json
from rest_framework import status, permissions, generics, viewsets
from rest_framework.views import APIView
from rest_framework.response import Response
from rest_framework.parsers import MultiPartParser, FormParser, JSONParser
from django.core.files.storage import default_storage
from django.conf import settings
from django.shortcuts import get_object_or_404
from django.utils import timezone
from .models import Quiz, Question
from students.models import Student
from .serializers import QuizSerializer, QuizCreateSerializer, QuizUpdateSerializer
import os
from datetime import datetime
from accounts.permissions import IsTeacherOrAdmin, IsOwnerOrAdminOrReadOnly
from openai import OpenAI
import PyPDF2
import io
from rest_framework.decorators import action
import random
import fitz  # PyMuPDF for PDF text extraction
from django.core.mail import send_mail
from django.contrib.sites.shortcuts import get_current_site
from django.urls import reverse


class QuizFileUploadView(APIView):
    """
    API endpoint for managing files related to a quiz:
    - POST: Upload a new file for a quiz and generate questions from its content
    """
    parser_classes = (MultiPartParser, FormParser, JSONParser)
    permission_classes = [permissions.IsAuthenticated, IsOwnerOrAdminOrReadOnly]

    # Maximum file size (60MB)
    MAX_FILE_SIZE = 60 * 1024 * 1024  # 60MB in bytes

    def get_quiz(self, quiz_id):
        quiz = get_object_or_404(Quiz, quiz_id=quiz_id)
        questions = Question.objects.filter(quiz_id=quiz.quiz_id)
        self.check_object_permissions(self.request, quiz)
        return quiz, questions

    def extract_text_from_pdf(self, file_path):
        try:
            doc = fitz.open(file_path)
            text = ""
            for page in doc:
                text += page.get_text()
            return text.strip()
        except Exception as e:
            print(f"PDF extraction failed: {e}")
            return ""

    def post(self, request, quiz_id, format=None):
        quiz, _ = self.get_quiz(quiz_id)

        if 'file' not in request.FILES:
            return Response({"error": "No file was provided"}, status=status.HTTP_400_BAD_REQUEST)

        uploaded_file = request.FILES['file']
        if uploaded_file.size > self.MAX_FILE_SIZE:
            return Response({
                "error": f"File size exceeds {self.MAX_FILE_SIZE // (1024*1024)}MB",
                "message": f"The uploaded file is too large. Maximum file size allowed is {self.MAX_FILE_SIZE // (1024*1024)}MB.",
                "title": "File Size Limit Exceeded"
            }, status=status.HTTP_400_BAD_REQUEST)

        # Generate a unique ID for the file
        import uuid
        from django.utils.text import slugify
        
        doc_uuid = str(uuid.uuid4())
        filename = uploaded_file.name
        ext = os.path.splitext(filename)[1].lower()
        new_filename = f"{slugify(doc_uuid)}{ext}"
        
        # Create a virtual file path (not saved to disk)
        db_file_path = f"vector_documents/{new_filename}"
        
        # Import document models and utils
        from documents.models import Document, DocumentVector  
        from documents.utils import extract_text_from_file
        from config.vector_db import VectorDB
        import pickle
        
        # Extract text from the file using our centralized utility
        extracted_text = extract_text_from_file(uploaded_file)
        
        # Create document in the database
        document = Document(
            title=filename,
            description=f"Uploaded for quiz {quiz_id}",
            extracted_text=extracted_text,
            user=request.user,
            is_processed=True,
            file_size=uploaded_file.size,
            storage_type='vector_db',
            storage_path=db_file_path,
            file_type=uploaded_file.content_type,
            quiz=quiz  # Associate with the quiz directly
        )
        document.save()
        
        # Store in vector database
        try:
            metadata = {
                'title': filename,
                'description': f"Uploaded for quiz {quiz_id}",
                'original_filename': filename,
                'file_size': uploaded_file.size,
                'content_type': uploaded_file.content_type,
                'user_id': str(request.user.id),
                'quiz_id': quiz_id,
            }
            
            # Initialize vector database
            vector_db = VectorDB()
            
            # Generate embedding
            embedding = vector_db.generate_embedding(extracted_text)
            
            if embedding:
                # Store in vector database
                vector_db.upsert_file(doc_uuid, db_file_path, extracted_text, metadata)
                
                # Create DocumentVector record
                binary_embedding = pickle.dumps(embedding)
                document_vector = DocumentVector(
                    document=document,
                    vector_uuid=uuid.UUID(doc_uuid),
                    embedding=binary_embedding,
                    is_indexed=True,
                    metadata=metadata
                )
                document_vector.save()
        except Exception as e:
            logger.error(f"Error storing in vector database: {e}")
        
        # Update quiz uploadedfiles field for backward compatibility
        if not isinstance(quiz.uploadedfiles, list):
            quiz.uploadedfiles = []

        file_info = {
            'name': filename,
            'path': db_file_path,
            'document_id': document.id,
            'vector_uuid': doc_uuid,
            'file_size': uploaded_file.size,
            'file_type': uploaded_file.content_type
        }
        quiz.uploadedfiles.append(file_info)
        quiz.save()

        # Text extraction is already done, use extracted_text variable
        file_text = extracted_text
        if not file_text:
            return Response({"error": "Failed to read file content for question generation."}, status=500)

        try:
            question_type = quiz.question_type.lower()
            num_questions = quiz.no_of_questions
            quiz_type = quiz.quiz_type.lower()

            if question_type == "mixed":
                mixed_note = """
                Include a mix of these question types:
                - Multiple Choice (type: mcq) - with options A, B, C, D
                - Fill-in-the-blank (type: fill) - include [BLANK] in the question
                - True/False (type: truefalse) - with answer True or False
                - One-line answer (type: oneline) - short answer questions
                
                Try to include at least one of each type if possible.
                """
            else:
                mixed_note = f"Use question type: {question_type}."

            base_prompt = f"""
                You are a professional quiz generator. Based on the content below, generate {num_questions} questions for a {quiz_type}-level quiz.

                Content:
                {file_text[:3000]}

                Instructions:
                {mixed_note}
                Format each question like:
                Question: ...
                Type: [mcq|fill|truefalse|oneline]
                A: ... (include options A through D only for mcq type)
                B: ...
                C: ...
                D: ...
                Answer: ... (for mcq: A, B, C, or D; for truefalse: True or False; for others: the correct answer)
                Explanation: ... (brief explanation of why this is the correct answer)
            """

            client = OpenAI(api_key=settings.OPENAI_API_KEY)
            response = client.chat.completions.create(
                model="gpt-4",
                messages=[
                    {"role": "system", "content": "You are a quiz generator."},
                    {"role": "user", "content": base_prompt}
                ],
                temperature=0.7,
                max_tokens=2000
            )

            generated_text = response.choices[0].message.content
            if not generated_text.strip():
                raise Exception("Empty response from OpenAI")

            # === JSON Parsing Section ===
            questions = []
            current = {}

            for line in generated_text.split('\n'):
                line = line.strip()
                if not line:
                    if current.get("question"):
                        questions.append(current)
                        current = {}
                    continue

                if line.startswith("Q") and ":" in line:
                    current['question'] = line.split(":", 1)[1].strip()
                    current['options'] = {}
                elif line.startswith("Question:"):
                    current['question'] = line.replace("Question:", "").strip()
                    current['options'] = {}
                elif line.startswith("Type:"):
                    # Normalize the type when parsing
                    type_value = line.replace("Type:", "").strip().lower()
                    
                    # Map to standard types
                    if type_value in ['multiple_choice', 'multiple-choice', 'multiplechoice', 'multiple choice']:
                        current['type'] = 'mcq'
                    elif type_value in ['fill_in_blank', 'fill-in-blank', 'fillinblank', 'fill_in_the_blank', 'fill in the blank']:
                        current['type'] = 'fill'
                    elif type_value in ['true_false', 'true-false', 'trueorfalse', 'true or false']:
                        current['type'] = 'truefalse'
                    elif type_value in ['one_line', 'one-line', 'short_answer', 'short-answer', 'one line']:
                        current['type'] = 'oneline'
                    else:
                        current['type'] = type_value  # Keep as is if not recognized
                elif line.startswith(("A:", "B:", "C:", "D:")):
                    key = line[0]
                    value = line[2:].strip()
                    if 'options' not in current:
                        current['options'] = {}
                    current['options'][key] = value
                elif line.startswith("Answer:"):
                    current['correct_answer'] = line.replace("Answer:", "").strip()
                elif line.startswith("Explanation:"):
                    current['explanation'] = line.replace("Explanation:", "").strip()

            if current.get("question"):
                questions.append(current)

            if not questions:
                # Fallback - create simple questions if parsing failed
                print("Warning: Failed to parse questions from AI response. Using fallback questions.")
                
                # Create simple default questions based on file content
                default_questions = []
                
                # Extract some text to use for questions
                content_lines = file_text.split('\n')
                content_chunks = [line for line in content_lines if len(line.strip()) > 30][:10]  # Get first 10 substantial lines
                
                # Create a mix of question types
                if question_type == 'mixed':
                    # Create one of each type
                    if len(content_chunks) >= 1:
                        default_questions.append({
                            "question": f"What is the main topic discussed in this document?",
                            "type": "oneline",
                            "correct_answer": content_chunks[0][:30] + "...",
                            "explanation": "This is based on the first paragraph of the document.",
                            "options": {}
                        })
                    
                    if len(content_chunks) >= 2:
                        default_questions.append({
                            "question": f"The document discusses {content_chunks[1][:20]}...",
                            "type": "truefalse",
                            "correct_answer": "True",
                            "explanation": "This statement is taken directly from the document.",
                            "options": {}
                        })
                    
                    if len(content_chunks) >= 3:
                        default_questions.append({
                            "question": f"The document mentions [BLANK] as an important concept.",
                            "type": "fill",
                            "correct_answer": content_chunks[2].split()[0] if content_chunks[2].split() else "concept",
                            "explanation": "This term appears in the document.",
                            "options": {}
                        })
                    
                    if len(content_chunks) >= 4:
                        default_questions.append({
                            "question": "Which of the following is mentioned in the document?",
                            "type": "mcq",
                            "options": {
                                "A": content_chunks[3][:20] + "...",
                                "B": "Unrelated topic 1",
                                "C": "Unrelated topic 2",
                                "D": "Unrelated topic 3"
                            },
                            "correct_answer": "A",
                            "explanation": "Option A is directly mentioned in the document."
                        })
                else:
                    # Create questions of the specified type
                    for i in range(min(4, len(content_chunks))):
                        if question_type == 'mcq':
                            default_questions.append({
                                "question": f"Which of the following is mentioned in part {i+1} of the document?",
                                "type": "mcq",
                                "options": {
                                    "A": content_chunks[i][:20] + "...",
                                    "B": "Unrelated topic 1",
                                    "C": "Unrelated topic 2",
                                    "D": "Unrelated topic 3"
                                },
                                "correct_answer": "A",
                                "explanation": "Option A is directly mentioned in the document."
                            })
                        elif question_type == 'fill':
                            default_questions.append({
                                "question": f"According to the document, [BLANK] is mentioned in part {i+1}.",
                                "type": "fill",
                                "correct_answer": content_chunks[i].split()[0] if content_chunks[i].split() else "concept",
                                "explanation": "This term appears in the document.",
                                "options": {}
                            })
                        elif question_type == 'truefalse':
                            default_questions.append({
                                "question": f"The document mentions: {content_chunks[i][:30]}...",
                                "type": "truefalse",
                                "correct_answer": "True",
                                "explanation": "This statement is taken directly from the document.",
                                "options": {}
                            })
                        else:  # oneline or default
                            default_questions.append({
                                "question": f"What is mentioned in part {i+1} of the document?",
                                "type": "oneline",
                                "correct_answer": content_chunks[i][:30] + "...",
                                "explanation": "This is based on the content of the document.",
                                "options": {}
                            })
                
                # Use the fallback questions
                if default_questions:
                    questions = default_questions
                else:
                    raise Exception("Failed to parse any valid questions and couldn't create fallback questions.")

            # Make question type validation optional
            # Only check for required types if question_type is 'mixed'
            if question_type == 'mixed':
                included_types = {q['type'].lower() for q in questions if 'type' in q}
                # Make the check more flexible by not requiring all types
                if not included_types:
                    raise Exception("No question types specified in generated questions")
                
                # Just log missing types instead of raising an error
                required_types = {'oneline', 'fill', 'truefalse', 'mcq'}
                missing_types = required_types - included_types
                if missing_types:
                    print(f"Note: Some question types are missing: {', '.join(missing_types)}")
            
            # Normalize question types if needed
            for q in questions:
                if 'type' in q:
                    q_type = q['type'].lower()
                    # Map variations to standard types
                    if q_type in ['multiple_choice', 'multiple-choice', 'multiplechoice']:
                        q['type'] = 'mcq'
                    elif q_type in ['fill_in_blank', 'fill-in-blank', 'fillinblank', 'fill_in_the_blank']:
                        q['type'] = 'fill'
                    elif q_type in ['true_false', 'true-false', 'trueorfalse']:
                        q['type'] = 'truefalse'
                    elif q_type in ['one_line', 'one-line', 'short_answer']:
                        q['type'] = 'oneline'

            # Save as grouped question with JSON body
            Question.objects.create(
                quiz=quiz,
                question=json.dumps(questions, indent=2),
                question_type=question_type,
                difficulty=quiz_type,
                correct_answer=None,
                explanation=None,
                options=None,
                created_by=request.user.email,
                last_modified_by=request.user.email
            )

            return Response({
                "message": "File uploaded and questions generated successfully.",
                "file": file_info,
                "file_size": uploaded_file.size,
                "file_type": uploaded_file.content_type,
                "quiz_id": quiz.quiz_id
            }, status=status.HTTP_201_CREATED)

        except Exception as e:
            return Response({"error": f"Question generation failed: {str(e)}"}, status=500)
        
    def get(self, request, quiz_id, file_id=None, format=None):
        """
        List all files for a quiz or get a specific file
        """
        quiz = self.get_quiz(quiz_id)
        
        if file_id:
            # Return specific file
            if not quiz.uploadedfiles:
                return Response(
                    {"error": "No files found for this quiz"},
                    status=status.HTTP_404_NOT_FOUND
                )
                
            file_info = next((f for f in quiz.uploadedfiles if f.get('id') == file_id), None)
            if not file_info:
                return Response(
                    {"error": "File not found"},
                    status=status.HTTP_404_NOT_FOUND
                )
            return Response(file_info)
        else:
            # Return all files
            return Response({
                "quiz_id": quiz.quiz_id,
                "files": quiz.uploadedfiles or []
            })
    
    def delete(self, request, quiz_id, file_id, format=None):
        """
        Delete a file from a quiz and remove it from the upload folder
        """
        quiz = self.get_quiz(quiz_id)
        
        if not quiz.uploadedfiles:
            return Response(
                {"error": "No files found for this quiz"},
                status=status.HTTP_404_NOT_FOUND
            )
        
        # Find the file to delete
        file_to_delete = None
        updated_files = []
        
        for file_info in quiz.uploadedfiles:
            if str(file_info.get('id')) == str(file_id):
                file_to_delete = file_info
            else:
                updated_files.append(file_info)
        
        if not file_to_delete:
            return Response(
                {"error": "File not found"},
                status=status.HTTP_404_NOT_FOUND
            )
        
        # Delete the file from the filesystem
        try:
            # Get the filename from the path (format: upload/filename.pdf)
            filename = file_to_delete['path'].split('/')[-1]  # Get the filename
            file_path = os.path.join(settings.BASE_DIR, 'backend', 'upload', filename)
            
            if os.path.exists(file_path):
                os.remove(file_path)
                    
        except Exception as e:
            return Response(
                {"error": f"Error deleting file: {str(e)}"},
                status=status.HTTP_500_INTERNAL_SERVER_ERROR
            )
        
        # Update the quiz with the remaining files
        quiz.uploadedfiles = updated_files
        quiz.save()
        
        return Response({
            "message": "File deleted successfully",
            "deleted_file": file_to_delete
        }, status=status.HTTP_200_OK)


class QuizListCreateView(generics.ListCreateAPIView):
    """API endpoint for listing and creating quizzes"""
    permission_classes = [permissions.IsAuthenticated, IsTeacherOrAdmin]
    parser_classes = [JSONParser, FormParser, MultiPartParser]

    # Maximum number of questions allowed
    MAX_QUESTIONS = 35

    def get_queryset(self):
        """Return quizzes created by the user or all quizzes for admins"""
        queryset = Quiz.objects.filter(is_deleted=False)
        if not self.request.user.is_admin:
            queryset = queryset.filter(creator=self.request.user)
        
        # Add department filter if provided
        department_id = self.request.query_params.get('department_id')
        if department_id:
            queryset = queryset.filter(department_id=department_id)
            
        return queryset.order_by('-created_at')

    def get_serializer_class(self):
        if self.request.method == 'POST':
            return QuizCreateSerializer
        return QuizSerializer

    def get_serializer_context(self):
        """Add request to serializer context"""
        context = super().get_serializer_context()
        context['request'] = self.request
        return context
        
    def create(self, request, *args, **kwargs):
        data = request.data.copy()
        
        # Validate number of questions - handle both string and integer inputs
        try:
            no_of_questions = int(data.get('no_of_questions', 0))
            if no_of_questions > self.MAX_QUESTIONS:
                return Response({
                    "error": f"Number of questions cannot exceed {self.MAX_QUESTIONS}",
                    "message": f"You've requested {no_of_questions} questions, but the maximum allowed is {self.MAX_QUESTIONS}. Please reduce the number of questions.",
                    "title": "Question Limit Exceeded"
                }, status=status.HTTP_400_BAD_REQUEST)
        except (ValueError, TypeError):
            # If the value can't be converted to int, let the serializer handle it
            pass
        
        serializer = self.get_serializer(data=data)
        serializer.is_valid(raise_exception=True)

        try:
            self.perform_create(serializer)
            quiz = Quiz.objects.get(pk=serializer.data['quiz_id'])

            response_data = serializer.data
            response_data['creator'] = str(quiz.creator)
            response_data['created_by'] = str(quiz.created_by)
            response_data['last_modified_by'] = str(quiz.last_modified_by)
            response_data['message'] = "Quiz created successfully"
            
            headers = self.get_success_headers(serializer.data)
            return Response(response_data, status=status.HTTP_201_CREATED, headers=headers)

        except Exception as e:
            return Response({"error": str(e)}, status=status.HTTP_500_INTERNAL_SERVER_ERROR)

    def perform_create(self, serializer):
        """Set the creator and created_by fields"""
        # Make sure the user is set as the creator
        if self.request.user.is_authenticated:
            serializer.save(
                creator=self.request.user.get_full_name() or self.request.user.username,
                created_by=self.request.user.email,
                last_modified_by=self.request.user.email
            )
        else:
            serializer.save()


class QuizRetrieveUpdateDestroyView(generics.RetrieveUpdateDestroyAPIView):
    """API endpoint for retrieving, updating, and deleting a quiz"""
    permission_classes = [permissions.IsAuthenticated, IsOwnerOrAdminOrReadOnly]
    lookup_field = 'quiz_id'
    parser_classes = [JSONParser, FormParser, MultiPartParser]
    
    def get_queryset(self):
        queryset = Quiz.objects.filter(is_deleted=False)
        if not self.request.user.is_admin:
            queryset = queryset.filter(creator=self.request.user)
        return queryset
    
    def get_serializer_class(self):
        if self.request.method in ['PUT', 'PATCH']:
            return QuizUpdateSerializer
        return QuizSerializer
    
    def get_serializer_context(self):
        """Add request to serializer context"""
        context = super().get_serializer_context()
        context['request'] = self.request
        return context
    
    def retrieve(self, request, *args, **kwargs):
        """Override retrieve to include questions in the response"""
        instance = self.get_object()
        serializer = self.get_serializer(instance)
        data = serializer.data
        
        # Get questions for this quiz
        questions = Question.objects.filter(quiz=instance)
        
        # Process the questions
        processed_questions = []
        
        for question in questions:
            if question.question_type == 'mixed' or question.question_type == 'true_false' or question.question_type == 'mcq':
                try:
                    # Try to parse the JSON for mixed question types
                    parsed_json = json.loads(question.question)
                    
                    # Check if the parsed result is a list or a single object
                    if isinstance(parsed_json, list):
                        # Add the parsed questions to the processed_questions list
                        # Include the full quiz data with the questions
                        data['questions'] = parsed_json
                        return Response(data)
                    else:
                        # If it's a single object, wrap it in a list
                        data['questions'] = [parsed_json]
                        return Response(data)
                except (json.JSONDecodeError, TypeError):
                    # If parsing fails, add the raw question
                    question_data = {
                        "question_id": question.question_id,
                        "question_type": question.question_type,
                        "question": question.question
                    }
                    processed_questions.append(question_data)
            else:
                # For non-mixed questions, include all fields
                question_data = {
                    "question_id": question.question_id,
                    "question_type": question.question_type,
                    "question": question.question,
                    "options": question.options,
                    "correct_answer": question.correct_answer,
                    "explanation": question.explanation
                }
                processed_questions.append(question_data)
        
        # Add the processed questions to the response
        if not data.get('questions'):
            data['questions'] = processed_questions
        
        return Response(data)
        
    def update(self, request, *args, **kwargs):
        instance = self.get_object()
        data = request.data.copy()

        # Handle is_published and published_at
        if data.get('is_published') and not instance.published_at:
            data['published_at'] = timezone.now()

        # Set last_modified_by to current user
        data['last_modified_by'] = request.user.id

        # Get serializer with context
        serializer = self.get_serializer(instance, data=data, partial=kwargs.get('partial', False))
        serializer.is_valid(raise_exception=True)

        try:
            self.perform_update(serializer)
            updated_instance = self.get_queryset().get(pk=instance.pk)
            return Response(QuizSerializer(updated_instance).data)
        except Exception as e:
            return Response({"error": str(e)}, status=status.HTTP_400_BAD_REQUEST)
    
    def perform_update(self, serializer):
        """Update the quiz instance"""
        serializer.save()
    
    def destroy(self, request, *args, **kwargs):
        """
        Soft delete: set is_deleted=True for the quiz instead of deleting from DB.
        Return a success message in the response.
        """
        instance = self.get_object()
        instance.is_deleted = True
        instance.save()
        return Response({'message': 'Quiz deleted successfully'}, status=status.HTTP_200_OK)


class QuizQuestionGenerateView(APIView):
    """
    API endpoint to generate questions for a quiz using OpenAI and LangGraph
    """
    permission_classes = [permissions.IsAuthenticated]

    def get(self, request, quiz_id):
        import openai
        import os
        try:
            from langgraph.graph import Graph
        except ImportError:
            return Response({"error": "LangGraph not installed."}, status=status.HTTP_500_INTERNAL_SERVER_ERROR)

        # Set OpenAI API key (for openai>=1.0.0, pass to client)
        api_key = os.environ.get('OPENAI_API_KEY')
        print("API Key: ", api_key)
        if not api_key:
            return Response({"error": "OpenAI API key not set in environment."}, status=status.HTTP_500_INTERNAL_SERVER_ERROR)
        client = openai.OpenAI(api_key=api_key)
        print("Client: ", client)

        quiz = get_object_or_404(Quiz, quiz_id=quiz_id)
        if not quiz.uploadedfiles or len(quiz.uploadedfiles) == 0:
            return Response({"error": "No uploaded files found for this quiz."}, status=status.HTTP_404_NOT_FOUND)

        # For simplicity, use the first uploaded file
        file_info = quiz.uploadedfiles[0]
        print("File Info: ", file_info)
        file_path = file_info.get('path')
        print("File Path: ", file_path)
        if not file_path:
            return Response({"error": "File path not found in uploaded file info."}, status=status.HTTP_404_NOT_FOUND)

        # Try to read the file content (always look in backend/upload/)
        abs_file_path = os.path.join(settings.BASE_DIR, 'backend', file_path)
        print("Absolute File Path: ", abs_file_path)
        if not os.path.exists(abs_file_path):
            return Response({"error": f"File does not exist on server: {abs_file_path}"}, status=status.HTTP_404_NOT_FOUND)
        import os
        file_ext = os.path.splitext(abs_file_path)[1].lower()
        print("File Extension: ", file_ext)
        try:
            if file_ext == '.pdf':
                from PyPDF2 import PdfReader
                pdf = PdfReader(abs_file_path)
                print("PDF: ", pdf)
                file_content = "\n".join(page.extract_text() or '' for page in pdf.pages)
                print("if File Content: ", file_content)
            elif file_ext == '.txt':
                with open(abs_file_path, 'r', encoding='utf-8') as f:
                    file_content = f.read()
                print("else File Content: ", file_content)
            else:
                return Response({"error": f"Unsupported file type: {file_ext}"}, status=status.HTTP_400_BAD_REQUEST)
        except Exception as e:
            return Response({"error": f"Could not read file: {str(e)}"}, status=status.HTTP_500_INTERNAL_SERVER_ERROR)

        # Use OpenAI to generate questions
        try:
            prompt = f"Generate 5 quiz questions based on the following content:\n{file_content}"
            print("Prompt: ", prompt)
            client = openai.OpenAI()
            print("Client: ", client)
            print("success")
            response = client.chat.completions.create(
                model="gpt-4",
                messages=[{"role": "system", "content": "You are a quiz generator."},
                          {"role": "user", "content": prompt}]
            )
            print("Response: ", response)
            questions = response.choices[0].message.content
            print("Questions: ", questions)
        except Exception as e:
            return Response({"error": f"OpenAI API error: {str(e)}"}, status=status.HTTP_500_INTERNAL_SERVER_ERROR)

        return Response({
            "quiz_id": quiz.quiz_id,
            "questions": questions
        })

class QuizPublishView(APIView):
    """
    API endpoint to publish/unpublish a quiz, save URL, and notify students via email.
    """
    permission_classes = [permissions.IsAuthenticated, IsOwnerOrAdminOrReadOnly]
    
    def post(self, request, quiz_id):
        try:
            quiz = get_object_or_404(Quiz, quiz_id=quiz_id)
            self.check_object_permissions(request, quiz)

            # Toggle publish status
            quiz.is_published = not quiz.is_published

            if quiz.is_published:
                # Set published date
                if not quiz.published_at:
                    quiz.published_at = timezone.now()
<<<<<<< HEAD
                
                # Generate questions if they don't exist
                if not quiz.quiz_questions.exists():  # Check if questions already exist
                    try:
                        # Get settings from quiz object
                        question_type = quiz.question_type.lower() if quiz.question_type else 'multiple_choice'
                        num_questions = quiz.no_of_questions if quiz.no_of_questions else 5
                        quiz_type = quiz.quiz_type.lower() if quiz.quiz_type else 'medium'
                        
                        # Initialize OpenAI client
                        client = OpenAI(api_key=settings.OPENAI_API_KEY)
                        
                        # Prepare the prompt based on quiz type and question type
                        base_prompt = f"""Generate {num_questions} {question_type} questions for a {quiz_type} level quiz.
                        Each question should be in the following format:
                        
                        Question: [Your question here]
                        A: [Option A]
                        B: [Option B]
                        C: [Option C]
                        D: [Option D]
                        Answer: [Correct option letter]
                        Explanation: [Brief explanation of the answer]
                        
                        """
                        
                        if quiz.description:
                            base_prompt += f"Topic: {quiz.description}\n"
                        
                        # Generate questions using OpenAI
                        response = client.chat.completions.create(
                            model="gpt-4",
                            messages=[
                                {"role": "system", "content": "You are a professional quiz question generator. Generate clear, well-structured questions with exactly 4 options and a clear explanation."},
                                {"role": "user", "content": base_prompt}
                            ],
                            temperature=0.7,
                            max_tokens=2000
=======

                # ✅ Generate URL and save in model
                domain = get_current_site(request).domain
                print("domain:",domain)
                full_url = f"http://{domain}/quiz/{quiz.quiz_id}/join/"
                # test_path = reverse('quiz-join', kwargs={'quiz_id': quiz.quiz_id})
                # full_url = f"http://{domain}{test_path}"
                quiz.url_link = full_url

                # ✅ Fetch department students
                department = quiz.department_id
                students = Student.objects.filter(department_id=department)

                # Email content
                subject = f"Quiz Assigned: {quiz.title}"
                from_email = settings.DEFAULT_FROM_EMAIL

                for student in students:
                    if student.email:
                        message = f"""
Hello {student.name},

A new quiz titled "{quiz.title}" has been assigned to you.

Date Assigned: {quiz.published_at.strftime('%Y-%m-%d %I:%M %p')}

👉 Click the link below to join your quiz:
{quiz.url_link}

Regards,
Your Institute Team
""".strip()
                        send_mail(
                            subject,
                            message,
                            from_email,
                            [student.email],
                            fail_silently=False
>>>>>>> 11608d73
                        )

            else:
                # Unpublishing: clear fields
                quiz.published_at = None
                quiz.url_link = None

            # Ensure quiz_date is timezone-aware
            if quiz.quiz_date and timezone.is_naive(quiz.quiz_date):
                quiz.quiz_date = timezone.make_aware(quiz.quiz_date)

            quiz.save()

            return Response({
                'status': 'success',
                'quiz_id': quiz.quiz_id,
                'is_published': quiz.is_published,
                'published_at': quiz.published_at,
                'quiz_url': quiz.share_url
            })

        except Exception as e:
            return Response({
                'status': 'error',
                'message': f'An error occurred: {str(e)}'
            }, status=status.HTTP_500_INTERNAL_SERVER_ERROR)


class QuizQuestionGenerateFromPromptView(APIView):
    """
    API endpoint to generate questions for a quiz using a prompt and uploaded file
    """
    permission_classes = [permissions.IsAuthenticated, IsOwnerOrAdminOrReadOnly]
    parser_classes = (MultiPartParser, FormParser, JSONParser)

    def get_quiz(self, quiz_id):
        """Helper method to get quiz and check permissions"""
        quiz = get_object_or_404(Quiz, quiz_id=quiz_id)
        self.check_object_permissions(self.request, quiz)
        return quiz

    def post(self, request, quiz_id, format=None):
        """
        Generate questions based on a prompt and uploaded file
        """
        quiz = self.get_quiz(quiz_id)
        
        # Validate required fields
        if 'file' not in request.FILES:
            return Response(
                {"error": "No file was provided"},
                status=status.HTTP_400_BAD_REQUEST
            )
            
        if 'prompt' not in request.data:
            return Response(
                {"error": "No prompt was provided"},
                status=status.HTTP_400_BAD_REQUEST
            )

        uploaded_file = request.FILES['file']
        prompt = request.data['prompt']
        
        # Validate file size (10MB limit)
        max_size = 10 * 1024 * 1024
        if uploaded_file.size > max_size:
            return Response(
                {"error": "File size exceeds the maximum allowed size of 10MB"},
                status=status.HTTP_400_BAD_REQUEST
            )

        # Create upload directory if it doesn't exist
        upload_dir = os.path.join(settings.BASE_DIR, 'backend', 'upload')
        os.makedirs(upload_dir, exist_ok=True)
        
        # Keep the original filename
        filename = uploaded_file.name
        
        # Create the relative path for database (upload/filename.pdf)
        db_file_path = f"upload/{filename}"
        
        # Create the full absolute path for saving the file
        abs_upload_dir = os.path.join(settings.BASE_DIR, 'backend', 'upload')
        abs_file_path = os.path.join(abs_upload_dir, filename)
        
        # Save the file
        with open(abs_file_path, 'wb+') as destination:
            for chunk in uploaded_file.chunks():
                destination.write(chunk)

        # Initialize uploadedfiles as a list if it's None
        if quiz.uploadedfiles is None:
            quiz.uploadedfiles = []

        # Store file info in the database
        file_info = {
            'name': filename,
            'path': db_file_path,
            'file_size': uploaded_file.size,
            'file_type': uploaded_file.content_type
        }

        quiz.uploadedfiles.append(file_info)
        quiz.save()

        try:
            # Initialize OpenAI client
            client = OpenAI(api_key=settings.OPENAI_API_KEY)
            
            # Read the file content
            with open(abs_file_path, 'r', encoding='utf-8') as file:
                file_content = file.read()

            # Prepare the prompt for question generation
            system_prompt = f"""
            Generate quiz questions based on the following content and prompt:
            
            Content:
            {file_content}
            
            Prompt:
            {prompt}
            
            Return the questions as a JSON array where each question is an object with the following structure:
            {{
                "question_type": "multiple_choice",
                "question_text": "The question text",
                "options": ["Option A", "Option B", "Option C", "Option D"],
                "correct_answer": "The correct option (exact text)",
                "explanation": "Explanation of why this is the correct answer"
            }}
            """
            print("System Prompt: ", system_prompt)
            print("testinggg")
            print("client_one: ", client)
            # Generate questions using OpenAI
            response = client.chat.completions.create(
                model="gpt-4-turbo-preview",
                messages=[
                    {"role": "system", "content": system_prompt},
                    {"role": "user", "content": "Generate questions based on the provided content and prompt."}
                ],
                temperature=0.7,
                max_tokens=2000
            )
            
            # Parse the generated questions
            generated_questions = json.loads(response.choices[0].message.content)
            print("Generated Questions: ", generated_questions)

            return Response({
                "message": "Questions generated successfully",
                "file": file_info,
                "file_size": uploaded_file.size,
                "file_type": uploaded_file.content_type,
                "quiz_id": quiz.quiz_id
            }, status=status.HTTP_201_CREATED)

        except Exception as e:
            return Response(
                {"error": f"Error generating questions: {str(e)}"},
                status=status.HTTP_500_INTERNAL_SERVER_ERROR
            )


class QuizQuestionGenerateFromExistingFileView(APIView):
    """
    API endpoint to generate questions from code test files
    """
    permission_classes = [permissions.IsAuthenticated, IsOwnerOrAdminOrReadOnly]
    parser_classes = (JSONParser,)

    # Question type specific prompts with difficulty levels
    QUESTION_TYPE_PROMPTS = {
        'multiple_choice': {
            'easy': """
                Generate easy multiple choice questions about code that:
                1. Test basic understanding of concepts
                2. Have clear and unambiguous answers
                3. Include one correct answer and three plausible distractors
                4. Are suitable for beginners
                """,
            'medium': """
                Generate medium difficulty multiple choice questions about code that:
                1. Test intermediate understanding of concepts
                2. May include some complex scenarios
                3. Have one correct answer and three plausible distractors
                4. Require some analytical thinking
                """,
            'hard': """
                Generate hard multiple choice questions about code that:
                1. Test advanced understanding of concepts
                2. Include complex scenarios and edge cases
                3. Have one correct answer and three plausible distractors
                4. Require deep analytical thinking
                """
        },
        'fill_in_blank': {
            'easy': """
                Generate easy fill-in-the-blank questions about code that:
                1. Test basic syntax and common patterns
                2. Have clear and unambiguous answers
                3. Include [BLANK] in appropriate places
                4. Are suitable for beginners
                """,
            'medium': """
                Generate medium difficulty fill-in-the-blank questions about code that:
                1. Test intermediate syntax and patterns
                2. May include some complex scenarios
                3. Have clear answers with some flexibility
                4. Require some analytical thinking
                """,
            'hard': """
                Generate hard fill-in-the-blank questions about code that:
                1. Test advanced syntax and patterns
                2. Include complex scenarios and edge cases
                3. May have multiple valid answers
                4. Require deep analytical thinking
                """
        },
        'true_false': {
            'easy': """
                Generate easy true/false questions about code that:
                1. Test basic understanding of concepts
                2. Have clear and unambiguous answers
                3. Are suitable for beginners
                4. Focus on fundamental concepts
                """,
            'medium': """
                Generate medium difficulty true/false questions about code that:
                1. Test intermediate understanding of concepts
                2. May include some complex scenarios
                3. Require some analytical thinking
                4. Focus on practical applications
                """,
            'hard': """
                Generate hard true/false questions about code that:
                1. Test advanced understanding of concepts
                2. Include complex scenarios and edge cases
                3. Require deep analytical thinking
                4. Focus on nuanced technical details
                """
        },
        'one_line': {
            'easy': """
                Generate easy one-line answer questions about code that:
                1. Test basic understanding of concepts
                2. Have clear and concise answers
                3. Are suitable for beginners
                4. Focus on fundamental concepts
                """,
            'medium': """
                Generate medium difficulty one-line answer questions about code that:
                1. Test intermediate understanding of concepts
                2. May include some complex scenarios
                3. Require some analytical thinking
                4. Focus on practical applications
                """,
            'hard': """
                Generate hard one-line answer questions about code that:
                1. Test advanced understanding of concepts
                2. Include complex scenarios and edge cases
                3. Require deep analytical thinking
                4. Focus on nuanced technical details
                """
        },
        'mixed': {
            'easy': """
                Generate a mix of easy questions about code that:
                1. Include multiple choice, fill-in-the-blank, true/false, and one-line questions
                2. Test basic understanding of concepts
                3. Have clear and unambiguous answers
                4. Are suitable for beginners
                5. Distribute questions evenly among different types
                """,
            'medium': """
                Generate a mix of medium difficulty questions about code that:
                1. Include multiple choice, fill-in-the-blank, true/false, and one-line questions
                2. Test intermediate understanding of concepts
                3. May include some complex scenarios
                4. Require some analytical thinking
                5. Distribute questions evenly among different types
                """,
            'hard': """
                Generate a mix of hard questions about code that:
                1. Include multiple choice, fill-in-the-blank, true/false, and one-line questions
                2. Test advanced understanding of concepts
                3. Include complex scenarios and edge cases
                4. Require deep analytical thinking
                5. Distribute questions evenly among different types
                """
        }
    }

    def get_quiz(self, quiz_id):
        """Helper method to get quiz and check permissions"""
        quiz = get_object_or_404(Quiz, quiz_id=quiz_id)
        self.check_object_permissions(self.request, quiz)
        return quiz

    def get_file_content(self, file_info):
        """Get content from file based on file type"""
        file_path = os.path.join(settings.BASE_DIR, 'backend', file_info['path'])
        
        if not os.path.exists(file_path):
            raise Exception("File not found on server")
            
        # Use the centralized text extraction utility
        from documents.utils import extract_text_from_file
        
        # Open the file
        with open(file_path, 'rb') as file:
            # Create a file-like object that mimics Django's UploadedFile
            from django.core.files.uploadedfile import InMemoryUploadedFile
            import io
            
            # Read the file content
            file_content = file.read()
            file_name = os.path.basename(file_path)
            file_size = len(file_content)
            
            # Create a file-like object
            file_obj = InMemoryUploadedFile(
                io.BytesIO(file_content),
                'file',
                file_name,
                'application/octet-stream',
                file_size,
                None
            )
            
            # Use the centralized utility
            return extract_text_from_file(file_obj)

    def generate_questions_from_content(self, content, question_type, quiz_type, num_questions):
        try:
            # Initialize OpenAI client
            client = OpenAI(api_key=settings.OPENAI_API_KEY)
            
            # Define format based on question type
            format_examples = {
                'multiple_choice': {
                    "question_id": 1,
                    "question": "What is the purpose of the CustomPagination class?",
                    "A": "To define the structure of API responses",
                    "B": "To customize the pagination behavior for quizzes",
                    "C": "To handle user authentication in API requests",
                    "D": "To validate input data for quiz creation",
                    "answer": "B",
                    "explanation": "The CustomPagination class is created to customize the pagination behavior specifically for quizzes, setting the page size and other parameters for paginated responses."
                },
                'fill_in_blank': {
                    "question_id": 1,
                    "question": "In Django REST Framework, to serialize multiple objects you use: serializer = QuizSerializer([BLANK])",
                    "correct_answer": "page, many=True",
                    "explanation": "The correct answer is 'page, many=True' because when serializing multiple objects in DRF, we need to specify 'many=True' to indicate we're serializing a collection of objects."
                },
                'true_false': {
                    "question_id": 1,
                    "question": "The CustomPagination class is used to handle user authentication in Django REST Framework.",
                    "answer": "False",
                    "explanation": "False. The CustomPagination class is used to customize how quiz results are paginated, not for authentication. It controls the number of items per page and maximum page size."
                },
                'one_line': {
                    "question_id": 1,
                    "question": "What is the main purpose of Django REST Framework's serializers?",
                    "correct_answer": "To convert complex data types to Python data types that can be easily rendered into JSON",
                    "explanation": "Serializers in DRF are used to convert complex data types (like Django models) into Python data types that can be easily converted to JSON, and vice versa."
                }
            }
            
            # Define all possible question types and difficulties
            all_question_types = ['multiple_choice', 'fill_in_blank', 'true_false', 'one_line']
            all_difficulties = ['easy', 'medium', 'hard']
            
            # Initialize list to store all questions
            all_questions = []
            max_retries = 3  # Maximum number of retries for generating questions
            
            def generate_single_question(q_type, difficulty):
                """Helper function to generate a single question with retries"""
                for attempt in range(max_retries):
                    try:
                        prompt = f"""Generate 1 {q_type} question based on the following code content.
                        
                        Code Content:
                        {content[:2000]}
                        
                        Question Type: {q_type}
                        Number of Questions: 1
                        Quiz Difficulty: {difficulty}
                        
                        Guidelines:
                        {self.QUESTION_TYPE_PROMPTS[q_type][difficulty]}
                        
                        Use this format:
                        {json.dumps(format_examples[q_type], indent=2)}
                        
                        Your response must be a valid JSON object with a 'questions' array containing exactly 1 question.
                        The question should be at {difficulty} difficulty level.
                        """
                        
                        response = client.chat.completions.create(
                            model="gpt-4",
                            messages=[
                                {"role": "system", "content": f"You are a professional quiz question generator. Generate exactly 1 {q_type} question at {difficulty} difficulty level."},
                                {"role": "user", "content": prompt}
                            ],
                            temperature=0.7,
                            max_tokens=2000
                        )
                        
                        try:
                            response_data = json.loads(response.choices[0].message.content.strip())
                            questions = response_data.get('questions', []) if isinstance(response_data, dict) else response_data
                            
                            if not questions:
                                continue
                                
                            # Add difficulty level and question type to each question
                            for question in questions:
                                question['difficulty'] = difficulty
                                question['question_type'] = q_type
                            
                            return questions
                        except json.JSONDecodeError:
                            import re
                            json_match = re.search(r'\[.*\]', response.choices[0].message.content.strip(), re.DOTALL)
                            if json_match:
                                try:
                                    questions = json.loads(json_match.group())
                                    if not questions:
                                        continue
                                    # Add difficulty level and question type to each question
                                    for question in questions:
                                        question['difficulty'] = difficulty
                                        question['question_type'] = q_type
                                    return questions
                                except json.JSONDecodeError:
                                    cleaned_text = re.sub(r'[\n\r\t]', '', json_match.group())
                                    questions = json.loads(cleaned_text)
                                    if not questions:
                                        continue
                                    # Add difficulty level and question type to each question
                                    for question in questions:
                                        question['difficulty'] = difficulty
                                        question['question_type'] = q_type
                                    return questions
                    except Exception as e:
                        if attempt == max_retries - 1:
                            raise e
                        continue
                return None
            
            # If quiz type is mixed, we need to distribute questions across difficulties
            if quiz_type == 'mixed':
                # Calculate base number of questions per difficulty
                base_questions = num_questions // 3
                remaining = num_questions % 3
                
                # Create a list of difficulties with their target counts
                difficulty_counts = {
                    'easy': base_questions,
                    'medium': base_questions,
                    'hard': base_questions
                }
                
                # Distribute remaining questions
                for i in range(remaining):
                    difficulty = all_difficulties[i]
                    difficulty_counts[difficulty] += 1
                
                # Generate questions for each difficulty level
                for difficulty, count in difficulty_counts.items():
                    questions_generated = 0
                    while questions_generated < count:
                        # If question_type is specified, use that type for all questions
                        q_type = question_type if question_type != 'mixed' else random.choice(all_question_types)
                        questions = generate_single_question(q_type, difficulty)
                        if questions:
                            all_questions.extend(questions)
                            questions_generated += len(questions)
            else:
                # If quiz type is not mixed, generate all questions at the specified difficulty
                while len(all_questions) < num_questions:
                    # If question_type is specified, use that type for all questions
                    q_type = question_type if question_type != 'mixed' else random.choice(all_question_types)
                    questions = generate_single_question(q_type, quiz_type)
                    if questions:
                        all_questions.extend(questions)
            
            # Shuffle the questions to mix difficulty levels
            random.shuffle(all_questions)
            
            # Ensure we have exactly the requested number of questions
            if len(all_questions) > num_questions:
                all_questions = all_questions[:num_questions]
            
            # Validate questions
            validated_questions = []
            
            for question in all_questions:
                if not question or not isinstance(question, dict):
                    continue

                # Common fields for all types
                if 'question_id' not in question or 'question' not in question:
                    continue

                # Get the actual question type for this question
                actual_question_type = question.get('question_type', question_type)

                # Type-specific validation
                if actual_question_type == 'multiple_choice':
                    required_fields = ['A', 'B', 'C', 'D', 'answer']
                    if not all(field in question for field in required_fields):
                        continue
                    if question['answer'] not in ['A', 'B', 'C', 'D']:
                        continue

                elif actual_question_type == 'fill_in_blank':
                    if '[BLANK]' not in question['question']:
                        continue
                    if 'correct_answer' not in question:
                        continue

                elif actual_question_type == 'true_false':
                    if 'answer' not in question:
                        continue
                    answer = str(question['answer']).strip().capitalize()
                    if answer not in ['True', 'False']:
                        continue
                    question['answer'] = answer

                elif actual_question_type == 'one_line':
                    if 'correct_answer' not in question:
                        continue

                # All types need explanation
                if 'explanation' not in question:
                    continue

                # Validate question_id is numeric
                if not isinstance(question['question_id'], int):
                    question['question_id'] = len(validated_questions) + 1

                validated_questions.append(question)

            if not validated_questions:
                raise ValueError("No valid questions found in response")

            # If we don't have enough validated questions, try generating more
            while len(validated_questions) < num_questions:
                # Try generating one more question
                if quiz_type == 'mixed':
                    # Count current questions by difficulty
                    difficulty_counts = {'easy': 0, 'medium': 0, 'hard': 0}
                    for q in validated_questions:
                        difficulty_counts[q['difficulty']] += 1
                    
                    # Find the difficulty with the least questions
                    min_difficulty = min(difficulty_counts.items(), key=lambda x: x[1])[0]
                    difficulty = min_difficulty
                else:
                    difficulty = quiz_type
                
                # If question_type is specified, use that type for all questions
                q_type = question_type if question_type != 'mixed' else random.choice(all_question_types)
                questions = generate_single_question(q_type, difficulty)
                
                if questions:
                    for question in questions:
                        # Validate the new question
                        if not question or not isinstance(question, dict):
                            continue
                        if 'question_id' not in question or 'question' not in question:
                            continue
                        
                        actual_question_type = question.get('question_type', question_type)
                        
                        # Type-specific validation
                        if actual_question_type == 'multiple_choice':
                            required_fields = ['A', 'B', 'C', 'D', 'answer']
                            if not all(field in question for field in required_fields):
                                continue
                            if question['answer'] not in ['A', 'B', 'C', 'D']:
                                continue
                        elif actual_question_type == 'fill_in_blank':
                            if '[BLANK]' not in question['question']:
                                continue
                            if 'correct_answer' not in question:
                                continue
                        elif actual_question_type == 'true_false':
                            if 'answer' not in question:
                                continue
                            answer = str(question['answer']).strip().capitalize()
                            if answer not in ['True', 'False']:
                                continue
                            question['answer'] = answer
                        elif actual_question_type == 'one_line':
                            if 'correct_answer' not in question:
                                continue
                        
                        if 'explanation' not in question:
                            continue
                        
                        question['question_id'] = len(validated_questions) + 1
                        validated_questions.append(question)
                        
                        if len(validated_questions) >= num_questions:
                            break

            # Ensure question IDs are sequential
            for i, question in enumerate(validated_questions, 1):
                question['question_id'] = i

            return validated_questions

        except Exception as e:
            raise Exception(f"Error generating questions: {str(e)}")

    def get(self, request, quiz_id, format=None):
        """
        Generate questions from the most recently uploaded file using quiz settings
        """
        quiz = self.get_quiz(quiz_id)
        
        # Get settings from quiz object
        question_type = quiz.question_type.lower() if quiz.question_type else 'multiple_choice'
        num_questions = quiz.no_of_questions if quiz.no_of_questions else 5
        quiz_type = quiz.quiz_type.lower() if quiz.quiz_type else 'medium'
        
        # Validate question type
        if question_type not in self.QUESTION_TYPE_PROMPTS:
            return Response(
                {"error": f"Invalid question type in quiz settings. Must be one of: {', '.join(self.QUESTION_TYPE_PROMPTS.keys())}"},
                status=status.HTTP_400_BAD_REQUEST
            )
            
        # Validate quiz type
        if quiz_type not in ['easy', 'medium', 'hard', 'mixed']:
            return Response(
                {"error": "Invalid quiz type in quiz settings. Must be one of: easy, medium, hard, mixed"},
                status=status.HTTP_400_BAD_REQUEST
            )
        
        # Get file content
        if not quiz.uploadedfiles:
            return Response(
                {"error": "No files found for this quiz. Please upload a file first."},
                status=status.HTTP_404_NOT_FOUND
            )

        try:
            # Get the most recently uploaded file
            file_info = quiz.uploadedfiles[-1]  # Get the last uploaded file

            # Get file content
            content = self.get_file_content(file_info)
            
            # Generate questions using quiz settings
            questions = self.generate_questions_from_content(content, question_type, quiz_type, num_questions)
            
            # Get file info
            file_info = quiz.uploadedfiles[-1]  # Get the last uploaded file
            
            return Response({
                "quiz_id": quiz.quiz_id,
                "quiz_type": quiz_type,
                "question_type": question_type,
                "num_questions": num_questions,
                "quiz_title": quiz.title,
                "quiz_description": quiz.description,
                "file": file_info
            })

        except Exception as e:
            return Response(
                {"error": str(e)},
                status=status.HTTP_500_INTERNAL_SERVER_ERROR
            )

    def post(self, request, quiz_id, format=None):
        """
        Generate questions from code test file
        """
        quiz = self.get_quiz(quiz_id)
        
        # Get parameters from request
        question_type = request.data.get('question_type', 'fill_in_blank').lower()
        num_questions = request.data.get('num_questions', 5)
        quiz_type = request.data.get('quiz_type', 'hard').lower()
        
        # Validate question type
        if question_type not in self.QUESTION_TYPE_PROMPTS:
            return Response(
                {"error": f"Invalid question type. Must be one of: {', '.join(self.QUESTION_TYPE_PROMPTS.keys())}"},
                status=status.HTTP_400_BAD_REQUEST
            )
            
        # Validate quiz type
        if quiz_type not in ['easy', 'medium', 'hard', 'mixed']:
            return Response(
                {"error": "Invalid quiz type. Must be one of: easy, medium, hard, mixed"},
                status=status.HTTP_400_BAD_REQUEST
            )

        # Get file content
        if not quiz.uploadedfiles:
            return Response(
                {"error": "No code test file found for this quiz"},
                status=status.HTTP_404_NOT_FOUND
            )

        try:
            # Get the code test file
            file_info = next((f for f in quiz.uploadedfiles if f['name'] == 'code.pdf'), None)
            if not file_info:
                return Response(
                    {"error": "Code test file not found"},
                    status=status.HTTP_404_NOT_FOUND
                )

            # Get file content
            content = self.get_file_content(file_info)
            
            # Generate questions
            questions = self.generate_questions_from_content(content, question_type, quiz_type, num_questions)
            
            return Response({
                "quiz_id": quiz.quiz_id,
                "quiz_type": quiz_type,
                "question_type": question_type,
                "num_questions": num_questions,
                "file": file_info
            })

        except Exception as e:
            return Response(
                {"error": str(e)},
                status=status.HTTP_500_INTERNAL_SERVER_ERROR
            )


class QuizViewSet(viewsets.ModelViewSet):
    queryset = Quiz.objects.filter(is_deleted=False)
    serializer_class = QuizSerializer

    def create(self, request, *args, **kwargs):
        serializer = self.get_serializer(data=request.data)
        serializer.is_valid(raise_exception=True)
        
        # Add created_by from request user
        if request.user.is_authenticated:
            serializer.validated_data['created_by'] = request.user.email
        
        self.perform_create(serializer)
        headers = self.get_success_headers(serializer.data)
        return Response(serializer.data, status=status.HTTP_201_CREATED, headers=headers)

    def perform_create(self, serializer):
        serializer.save(
            last_modified_by=serializer.validated_data.get('created_by'),
            is_active=True
        )


class QuizQuestionGenerateByTypeView(APIView):
    """
    API endpoint to generate questions based on quiz type and question type
    """
    permission_classes = [permissions.IsAuthenticated, IsOwnerOrAdminOrReadOnly]
    parser_classes = (JSONParser,)

    # Question type specific prompts
    QUESTION_TYPE_PROMPTS = {
        'multiple_choice': "Generate a multiple choice question with 4 options and one correct answer.",
        'true_false': "Generate a true/false question with a clear correct answer.",
        'fill_in_blank': "Generate a fill in the blank question with the correct answer.",
        'short_answer': "Generate a short answer question with a detailed answer.",
        'essay': "Generate an essay question that requires detailed explanation."
    }

    def get_quiz(self, quiz_id):
        """Helper method to get quiz and check permissions"""
        quiz = get_object_or_404(Quiz, quiz_id=quiz_id)
        self.check_object_permissions(self.request, quiz)
        return quiz

    def post(self, request, quiz_id, format=None):
        """
        Generate questions based on quiz type and question type
        """
        quiz = self.get_quiz(quiz_id)
        
        # Get the number of questions to generate (default to quiz's no_of_questions)
        num_questions = request.data.get('num_questions', quiz.no_of_questions)
        
        # Get the question type (default to quiz's question_type)
        question_type = request.data.get('question_type', quiz.question_type)
        
        if question_type not in self.QUESTION_TYPE_PROMPTS:
            return Response(
                {"error": f"Invalid question type. Must be one of: {', '.join(self.QUESTION_TYPE_PROMPTS.keys())}"},
                status=status.HTTP_400_BAD_REQUEST
            )

        try:
            # Initialize OpenAI client
            client = OpenAI(api_key=settings.OPENAI_API_KEY)
            
            # Prepare the prompt based on quiz type and question type
            base_prompt = f"Generate {num_questions} {question_type} questions for a {quiz.quiz_type} level quiz. "
            base_prompt += self.QUESTION_TYPE_PROMPTS[question_type]
            
            if quiz.description:
                base_prompt += f" Topic: {quiz.description}"
            
            # Generate questions using OpenAI
            response = client.chat.completions.create(
                model="gpt-4",
                messages=[
                    {"role": "system", "content": "You are a professional quiz question generator."},
                    {"role": "user", "content": base_prompt}
                ],
                temperature=0.7,
                max_tokens=1000
            )
            
            # Process the generated questions
            generated_questions = response.choices[0].message.content
            
            return Response({
                "quiz_id": quiz.quiz_id,
                "quiz_type": quiz.quiz_type,
                "question_type": question_type,
                "num_questions": num_questions,
                "generated_questions": generated_questions
            }, status=status.HTTP_200_OK)
            
        except Exception as e:
            return Response(
                {"error": f"Error generating questions: {str(e)}"},
                status=status.HTTP_500_INTERNAL_SERVER_ERROR
            )


class QuizQuestionsView(APIView):
    """
    API endpoint to get or create questions for a specific quiz
    """
    permission_classes = [permissions.IsAuthenticated]
    parser_classes = [JSONParser]
    
    def get(self, request, quiz_id):
        """
        Get questions for a specific quiz
        """
        try:
            # Get the quiz
            quiz = get_object_or_404(Quiz, quiz_id=quiz_id)
            
            # Get all questions for the quiz
            questions = Question.objects.filter(quiz=quiz)
            
            if not questions.exists():
                return Response({
                    "quiz_id": quiz_id,
                    "title": quiz.title,
                    "message": "No questions found for this quiz",
                    "questions": []
                })
            
            # Process the questions
            processed_questions = []
            
            for question in questions:
                question_data = {
                    "question_id": question.question_id,
                    "question_type": question.question_type,
                    "difficulty": question.difficulty
                }
                
                # If the question type is mixed, try to parse the JSON
                if question.question_type == 'mixed':
                    try:
                        parsed_json = json.loads(question.question)
                        
                        # Validate the parsed JSON structure
                        if isinstance(parsed_json, list):
                            # Ensure each question has the required fields
                            for q in parsed_json:
                                if not isinstance(q, dict):
                                    continue
                                    
                                # Make sure required fields exist
                                if 'question' not in q:
                                    q['question'] = "Missing question text"
                                if 'type' not in q:
                                    q['type'] = "oneline"
                                if 'correct_answer' not in q:
                                    q['correct_answer'] = "Unknown"
                                if 'explanation' not in q:
                                    q['explanation'] = "No explanation provided"
                                    
                                # Ensure MCQ questions have options
                                if q.get('type') == 'mcq' and (not q.get('options') or len(q.get('options', {})) < 4):
                                    q['options'] = {
                                        "A": "Option A",
                                        "B": "Option B",
                                        "C": "Option C",
                                        "D": "Option D"
                                    }
                                    
                                # Ensure fill questions have [BLANK] in the question
                                if q.get('type') == 'fill' and '[BLANK]' not in q.get('question', ''):
                                    q['question'] = q.get('question', '') + " [BLANK]"
                        
                        # Return the parsed and validated JSON
                        return Response({
                            "quiz_id": quiz_id,
                            "title": quiz.title,
                            "questions": parsed_json
                        })
                    except (json.JSONDecodeError, TypeError) as e:
                        # If parsing fails, log the error and return the raw question
                        import logging
                        logging.error(f"Error parsing question JSON: {str(e)}")
                        question_data["question"] = question.question
                        question_data["error"] = "Failed to parse question JSON"
                else:
                    # For non-mixed questions, include all fields
                    question_data["question"] = question.question
                    question_data["options"] = question.options
                    question_data["correct_answer"] = question.correct_answer
                    question_data["explanation"] = question.explanation
                
                processed_questions.append(question_data)
            
            return Response({
                "quiz_id": quiz_id,
                "title": quiz.title,
                "questions": processed_questions
            })
            
        except Exception as e:
            return Response({
                "error": f"Error retrieving questions: {str(e)}"
            }, status=status.HTTP_500_INTERNAL_SERVER_ERROR)
    
    def post(self, request, quiz_id):
        """
        Create questions for a quiz
        """
        try:
            # Get the quiz
            quiz = get_object_or_404(Quiz, quiz_id=quiz_id)
            
            # Get the questions data from the request
            questions_data = request.data.get('questions')
            
            if not questions_data:
                return Response({
                    "error": "No questions provided"
                }, status=status.HTTP_400_BAD_REQUEST)
            
            # For mixed question types, store as JSON
            if quiz.question_type == 'mixed':
                # Validate the structure of the questions
                if isinstance(questions_data, list):
                    for i, q in enumerate(questions_data):
                        # Ensure each question has the required fields
                        if not isinstance(q, dict):
                            return Response({
                                "error": f"Question {i+1} is not a valid object"
                            }, status=status.HTTP_400_BAD_REQUEST)
                            
                        # Check for required fields
                        if 'question' not in q:
                            return Response({
                                "error": f"Question {i+1} is missing the 'question' field"
                            }, status=status.HTTP_400_BAD_REQUEST)
                            
                        if 'type' not in q:
                            return Response({
                                "error": f"Question {i+1} is missing the 'type' field"
                            }, status=status.HTTP_400_BAD_REQUEST)
                            
                        if 'correct_answer' not in q:
                            return Response({
                                "error": f"Question {i+1} is missing the 'correct_answer' field"
                            }, status=status.HTTP_400_BAD_REQUEST)
                            
                        # Validate MCQ questions have options
                        if q.get('type') == 'mcq' and not q.get('options'):
                            return Response({
                                "error": f"MCQ question {i+1} is missing 'options'"
                            }, status=status.HTTP_400_BAD_REQUEST)
                
                # Store the questions as a JSON string
                question = Question.objects.create(
                    quiz=quiz,
                    question=json.dumps(questions_data),
                    question_type='mixed',
                    difficulty=quiz.quiz_type,
                    created_by=request.user.email,
                    last_modified_by=request.user.email
                )
                
                # Update quiz metadata if it contains page_ranges_str
                if hasattr(quiz, 'metadata') and quiz.metadata:
                    if 'page_ranges_str' in quiz.metadata:
                        # Store the page ranges in the question's metadata if needed
                        pass
                
                return Response({
                    "message": "Questions created successfully",
                    "quiz_id": quiz_id,
                    "question_id": question.question_id,
                    "questions_count": len(questions_data)
                }, status=status.HTTP_201_CREATED)
            else:
                # For other question types, create individual questions
                created_questions = []
                
                for q_data in questions_data:
                    question = Question.objects.create(
                        quiz=quiz,
                        question=q_data.get('question'),
                        question_type=quiz.question_type,
                        difficulty=quiz.quiz_type,
                        options=q_data.get('options'),
                        correct_answer=q_data.get('correct_answer'),
                        explanation=q_data.get('explanation'),
                        created_by=request.user.email,
                        last_modified_by=request.user.email
                    )
                    created_questions.append(question.question_id)
                
                return Response({
                    "message": "Questions created successfully",
                    "quiz_id": quiz_id,
                    "question_ids": created_questions,
                    "questions_count": len(created_questions)
                }, status=status.HTTP_201_CREATED)
                
        except Exception as e:
            return Response({
                "error": f"Error creating questions: {str(e)}"
            }, status=status.HTTP_500_INTERNAL_SERVER_ERROR)


class QuizShareView(APIView):
    """
    API endpoint for accessing a quiz via its share URL
    - GET: Retrieve a quiz using its share token
    """
    permission_classes = [permissions.AllowAny]  # Allow public access for shared quizzes
    
    def get(self, request, quiz_id):
        try:
            # Get the quiz by ID
            quiz = Quiz.objects.get(quiz_id=quiz_id, is_published=True)
            
            # If the quiz is not published or doesn't have a share URL, return 404
            if not quiz.is_published or not quiz.share_url:
                return Response(
                    {"error": "This quiz is not available for public access."},
                    status=status.HTTP_404_NOT_FOUND
                )
            
            # Return the quiz data with its questions
            questions = Question.objects.filter(quiz=quiz)
            quiz_data = QuizSerializer(quiz).data
            
            # Remove sensitive information
            if 'created_by' in quiz_data:
                quiz_data['created_by'] = None
            if 'last_modified_by' in quiz_data:
                quiz_data['last_modified_by'] = None
                
            # Add questions data
            quiz_data['questions'] = []
            for question in questions:
                question_data = {
                    'question_id': question.question_id,
                    'question': question.question,
                    'question_type': question.question_type,
                    'difficulty': question.difficulty,
                    'options': question.options,
                    # Don't include correct answer in the response
                    'explanation': None  # Don't show explanation initially
                }
                quiz_data['questions'].append(question_data)
            
            return Response(quiz_data, status=status.HTTP_200_OK)
            
        except Quiz.DoesNotExist:
            return Response(
                {"error": "Quiz not found or not available."},
                status=status.HTTP_404_NOT_FOUND
            )
        except Exception as e:
            return Response(
                {"error": f"An error occurred: {str(e)}"},
                status=status.HTTP_500_INTERNAL_SERVER_ERROR
            )<|MERGE_RESOLUTION|>--- conflicted
+++ resolved
@@ -783,46 +783,6 @@
                 # Set published date
                 if not quiz.published_at:
                     quiz.published_at = timezone.now()
-<<<<<<< HEAD
-                
-                # Generate questions if they don't exist
-                if not quiz.quiz_questions.exists():  # Check if questions already exist
-                    try:
-                        # Get settings from quiz object
-                        question_type = quiz.question_type.lower() if quiz.question_type else 'multiple_choice'
-                        num_questions = quiz.no_of_questions if quiz.no_of_questions else 5
-                        quiz_type = quiz.quiz_type.lower() if quiz.quiz_type else 'medium'
-                        
-                        # Initialize OpenAI client
-                        client = OpenAI(api_key=settings.OPENAI_API_KEY)
-                        
-                        # Prepare the prompt based on quiz type and question type
-                        base_prompt = f"""Generate {num_questions} {question_type} questions for a {quiz_type} level quiz.
-                        Each question should be in the following format:
-                        
-                        Question: [Your question here]
-                        A: [Option A]
-                        B: [Option B]
-                        C: [Option C]
-                        D: [Option D]
-                        Answer: [Correct option letter]
-                        Explanation: [Brief explanation of the answer]
-                        
-                        """
-                        
-                        if quiz.description:
-                            base_prompt += f"Topic: {quiz.description}\n"
-                        
-                        # Generate questions using OpenAI
-                        response = client.chat.completions.create(
-                            model="gpt-4",
-                            messages=[
-                                {"role": "system", "content": "You are a professional quiz question generator. Generate clear, well-structured questions with exactly 4 options and a clear explanation."},
-                                {"role": "user", "content": base_prompt}
-                            ],
-                            temperature=0.7,
-                            max_tokens=2000
-=======
 
                 # ✅ Generate URL and save in model
                 domain = get_current_site(request).domain
@@ -861,7 +821,6 @@
                             from_email,
                             [student.email],
                             fail_silently=False
->>>>>>> 11608d73
                         )
 
             else:
